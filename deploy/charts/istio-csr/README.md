# istio-csr

<!-- see https://artifacthub.io/packages/helm/cert-manager/cert-manager-istio-csr for the rendered version -->

## Helm Values

<!-- AUTO-GENERATED -->

#### **nameOverride** ~ `string`

nameOverride replaces the name of the chart in the Chart.yaml file when this is used to construct Kubernetes object names.

#### **replicaCount** ~ `number`
> Default value:
> ```yaml
> 1
> ```

The number of replicas of istio-csr to run.
#### **image.registry** ~ `string`

Target image registry. This value is prepended to the target image repository, if set.  
For example:

```yaml
registry: quay.io
repository: jetstack/cert-manager-istio-csr
```

#### **image.repository** ~ `string`
> Default value:
> ```yaml
> quay.io/jetstack/cert-manager-istio-csr
> ```

Target image repository.
#### **image.tag** ~ `string`

Override the image tag to deploy by setting this variable. If no value is set, the chart's appVersion is used.

#### **image.digest** ~ `string`

Target image digest. Override any tag, if set.  
For example:

```yaml
digest: sha256:0e072dddd1f7f8fc8909a2ca6f65e76c5f0d2fcfb8be47935ae3457e8bbceb20
```

#### **image.pullPolicy** ~ `string`
> Default value:
> ```yaml
> IfNotPresent
> ```

Kubernetes imagePullPolicy on Deployment.
#### **imagePullSecrets** ~ `array`
> Default value:
> ```yaml
> []
> ```

Optional secrets used for pulling the istio-csr container image.
#### **service.type** ~ `string`
> Default value:
> ```yaml
> ClusterIP
> ```

Service type to expose the istio-csr gRPC service.
#### **service.port** ~ `number`
> Default value:
> ```yaml
> 443
> ```

Service port to expose the istio-csr gRPC service.
#### **service.nodePort** ~ `number`

Service nodePort to expose the istio-csr gRPC service.


#### **app.logLevel** ~ `number`
> Default value:
> ```yaml
> 1
> ```

Verbosity of istio-csr logging.
#### **app.logFormat** ~ `string`
> Default value:
> ```yaml
> text
> ```

Output format of istio-csr logging.
#### **app.metrics.port** ~ `number`
> Default value:
> ```yaml
> 9402
> ```

Port for exposing Prometheus metrics on 0.0.0.0 on path '/metrics'.
#### **app.metrics.service.enabled** ~ `bool`
> Default value:
> ```yaml
> true
> ```

Create a Service resource to expose the metrics endpoint.
#### **app.metrics.service.type** ~ `string`
> Default value:
> ```yaml
> ClusterIP
> ```

Service type to expose metrics.
#### **app.metrics.service.servicemonitor.enabled** ~ `bool`
> Default value:
> ```yaml
> false
> ```

Create a Prometheus ServiceMonitor resource.
#### **app.metrics.service.servicemonitor.prometheusInstance** ~ `string`
> Default value:
> ```yaml
> default
> ```

The value for the "prometheus" label on the ServiceMonitor. This allows for multiple Prometheus instances selecting different ServiceMonitors using label selectors.
#### **app.metrics.service.servicemonitor.interval** ~ `string`
> Default value:
> ```yaml
> 10s
> ```

The interval at which Prometheus will scrape for metrics.
#### **app.metrics.service.servicemonitor.scrapeTimeout** ~ `string`
> Default value:
> ```yaml
> 5s
> ```

The timeout on each metric probe request.
#### **app.metrics.service.servicemonitor.labels** ~ `object`
> Default value:
> ```yaml
> {}
> ```

Additional labels to give the ServiceMonitor resource.
#### **app.runtimeConfiguration.create** ~ `bool`
> Default value:
> ```yaml
> false
> ```

Create the runtime-configuration ConfigMap.
#### **app.runtimeConfiguration.name** ~ `string`
> Default value:
> ```yaml
> ""
> ```

Name of a ConfigMap in the installation namespace to watch, providing runtime configuration of an issuer to use.  
  
If create is set to true, then this name is used to create the ConfigMap, otherwise the ConfigMap must exist, and the "issuer-name", "issuer-kind" and "issuer-group" keys must be present in it.
#### **app.runtimeConfiguration.issuer.name** ~ `string`
> Default value:
> ```yaml
> istio-ca
> ```

Issuer name set on created CertificateRequests for both istio-csr's serving certificate and incoming gRPC CSRs.
#### **app.runtimeConfiguration.issuer.kind** ~ `string`
> Default value:
> ```yaml
> Issuer
> ```

Issuer kind set on created CertificateRequests for both istio-csr's serving certificate and incoming gRPC CSRs.
#### **app.runtimeConfiguration.issuer.group** ~ `string`
> Default value:
> ```yaml
> cert-manager.io
> ```

Issuer group name set on created CertificateRequests for both istio-csr's serving certificate and incoming gRPC CSRs.
#### **app.readinessProbe.port** ~ `number`
> Default value:
> ```yaml
> 6060
> ```

Container port to expose the istio-csr HTTP readiness probe on the default network interface.
#### **app.readinessProbe.path** ~ `string`
> Default value:
> ```yaml
> /readyz
> ```

Path to expose the istio-csr HTTP readiness probe on the default network interface.
#### **app.certmanager.namespace** ~ `string`
> Default value:
> ```yaml
> istio-system
> ```

Namespace to create CertificateRequests for both istio-csr's serving certificate and incoming gRPC CSRs.
#### **app.certmanager.preserveCertificateRequests** ~ `bool`
> Default value:
> ```yaml
> false
> ```

Don't delete created CertificateRequests once they have been signed. WARNING: Do not enable this option in production, or environments with any non-trivial number of workloads for an extended period of time. Doing so will balloon the resource consumption of both ETCD and the API server, leading to errors and slow down. This option is intended for debugging purposes only, for limited periods of time.
#### **app.certmanager.additionalAnnotations** ~ `array`
> Default value:
> ```yaml
> []
> ```

Additional annotations to include on certificate requests.  
Takes key/value pairs in the format:

```yaml
additionalAnnotations:
  - name: custom.cert-manager.io/policy-name
    value: istio-csr
```
#### **app.certmanager.issuer.enabled** ~ `bool`
> Default value:
> ```yaml
> true
> ```

Enable the default issuer, this is the issuer used when no runtime configuration is provided.  
  
When enabled, the istio-csr Pod will not be "Ready" until the issuer has been used to issue the istio-csr GRPC certificate.  
  
For istio-csr to function, either this or runtime configuration must be enabled.
#### **app.certmanager.issuer.name** ~ `string`
> Default value:
> ```yaml
> istio-ca
> ```

Issuer name set on created CertificateRequests for both istio-csr's serving certificate and incoming gRPC CSRs.
#### **app.certmanager.issuer.kind** ~ `string`
> Default value:
> ```yaml
> Issuer
> ```

Issuer kind set on created CertificateRequests for both istio-csr's serving certificate and incoming gRPC CSRs.
#### **app.certmanager.issuer.group** ~ `string`
> Default value:
> ```yaml
> cert-manager.io
> ```

Issuer group name set on created CertificateRequests for both istio-csr's serving certificate and incoming gRPC CSRs.
#### **app.tls.trustDomain** ~ `string`
> Default value:
> ```yaml
> cluster.local
> ```

The Istio cluster's trust domain.
#### **app.tls.rootCAFile** ~ `unknown`
> Default value:
> ```yaml
> null
> ```

An optional file location to a PEM encoded root CA that the root CA. ConfigMap in all namespaces will be populated with. If empty, the CA returned from cert-manager for the serving certificate will be used.
#### **app.tls.certificateDNSNames[0]** ~ `string`
> Default value:
> ```yaml
> cert-manager-istio-csr.cert-manager.svc
> ```
#### **app.tls.certificateDuration** ~ `string`
> Default value:
> ```yaml
> 1h
> ```

Requested duration of the gRPC serving certificate. Will be automatically renewed. Based on [NIST 800-204A recommendations (SM-DR13)](https://nvlpubs.nist.gov/nistpubs/SpecialPublications/NIST.SP.800-204A.pdf).
#### **app.tls.istiodCertificateEnable** ~ `boolean,string,null`
> Default value:
> ```yaml
> true
> ```

If true, create the istiod certificate using a cert-manager certificate as part of the install. If set to "dynamic", will create the cert dynamically when istio-csr pods start up. If false, no cert is created.

#### **app.tls.istiodCertificateDuration** ~ `string`
> Default value:
> ```yaml
> 1h
> ```

Requested duration of istio's Certificate. Will be automatically renewed. Default is based on [NIST 800-204A recommendations (SM-DR13)](https://nvlpubs.nist.gov/nistpubs/SpecialPublications/NIST.SP.800-204A.pdf). Warning: cert-manager does not allow a duration on Certificates less than 1 hour.
#### **app.tls.istiodCertificateRenewBefore** ~ `string`
> Default value:
> ```yaml
> 30m
> ```

Amount of time to wait before trying to renew the istiod certificate.  
Must be smaller than the certificate's duration.
#### **app.tls.istiodPrivateKeyAlgorithm** ~ `string`
> Default value:
> ```yaml
> ""
> ```

Private key algorithm to use. For backwards compatibility, defaults to the same value as app.server.serving.signatureAlgorithm
#### **app.tls.istiodPrivateKeySize** ~ `number`
> Default value:
> ```yaml
> 2048
> ```

Parameter for the istiod certificate key. For RSA, must be a number of bits >= 2048. For ECDSA, can only be 256 or 384, corresponding to P-256 and P-384 respectively.
#### **app.tls.istiodAdditionalDNSNames** ~ `array`
> Default value:
> ```yaml
> []
> ```

Provide additional DNS names to request on the istiod certificate. Useful if istiod should be accessible via multiple DNS names and/or outside of the cluster.
#### **app.server.authenticators.enableClientCert** ~ `bool`
> Default value:
> ```yaml
> false
> ```

Enable the client certificate authenticator. This will allow workloads to use preexisting certificates to authenticate with istio-csr when rotating their certificate.
#### **app.server.clusterID** ~ `string`
> Default value:
> ```yaml
> Kubernetes
> ```

The istio cluster ID to verify incoming CSRs.
#### **app.server.maxCertificateDuration** ~ `string`
> Default value:
> ```yaml
> 1h
> ```

<<<<<<< HEAD
Maximum validity duration that can be requested for a certificate. istio-csr will request a duration of the smaller of this value, and that of the incoming gRPC CSR.
Based on NIST 800-204A recommendations (SM-DR13).
https://nvlpubs.nist.gov/nistpubs/SpecialPublications/NIST.SP.800-204A.pdf
#### **app.server.certificateDuration** ~ `number`
> Default value:
> ```yaml
> 0
> ```

Custom validity duration for a certificate. istio-csr will overwrite a duration of the incoming gRPC CSR.
=======
Maximum validity duration that can be requested for a certificate. istio-csr will request a duration of the smaller of this value, and that of the incoming gRPC CSR. Based on [NIST 800-204A recommendations (SM-DR13)](https://nvlpubs.nist.gov/nistpubs/SpecialPublications/NIST.SP.800-204A.pdf).
>>>>>>> f4617a4d
#### **app.server.serving.address** ~ `string`
> Default value:
> ```yaml
> 0.0.0.0
> ```

Container address to serve the istio-csr gRPC service.
#### **app.server.serving.port** ~ `number`
> Default value:
> ```yaml
> 6443
> ```

Container port to serve the istio-csr gRPC service.
#### **app.server.serving.certificateKeySize** ~ `number`
> Default value:
> ```yaml
> 2048
> ```

Parameter for the serving certificate key. For RSA, must be a number of bits >= 2048. For ECDSA, can only be 256 or 384, corresponding to P-256 and P-384 respectively.
#### **app.server.serving.signatureAlgorithm** ~ `string`
> Default value:
> ```yaml
> RSA
> ```

The type of private key to generate for the serving certificate. Only RSA (default) and ECDSA are supported. NB: This variable is named incorrectly; it controls private key algorithm, not signature algorithm.
#### **app.server.caTrustedNodeAccounts** ~ `string`
> Default value:
> ```yaml
> ""
> ```

A comma-separated list of service accounts that are allowed to use node authentication for CSRs, e.g. "istio-system/ztunnel".
#### **app.istio.revisions[0]** ~ `string`
> Default value:
> ```yaml
> default
> ```
#### **app.istio.namespace** ~ `string`
> Default value:
> ```yaml
> istio-system
> ```

The namespace where the istio control-plane is running.
#### **app.controller.leaderElectionNamespace** ~ `string`
> Default value:
> ```yaml
> istio-system
> ```
#### **app.controller.configmapNamespaceSelector** ~ `string`

If set, limit where istio-csr creates configmaps with root CA certificates. If unset, configmap created in ALL namespaces.  
Example: maistra.io/member-of=istio-system


#### **app.controller.disableKubernetesClientRateLimiter** ~ `bool`
> Default value:
> ```yaml
> false
> ```

Allows you to disable the default Kubernetes client rate limiter if istio-csr is exceeding the default QPS (5) and Burst (10) limits. For example, in large clusters with many Istio workloads, restarting the Pods may cause istio-csr to send bursts of Kubernetes API requests that exceed the limits of the default Kubernetes client rate limiter, and istio-csr will become slow to issue certificates for your workloads. Only disable client rate limiting if the Kubernetes API server supports  
[API Priority and Fairness](https://kubernetes.io/docs/concepts/cluster-administration/flow-control/),  
to avoid overloading the server.
#### **deploymentLabels** ~ `object`
> Default value:
> ```yaml
> {}
> ```

Optional extra labels for deployment.
#### **deploymentAnnotations** ~ `object`
> Default value:
> ```yaml
> {}
> ```

Optional extra annotations for deployment.
#### **podLabels** ~ `object`
> Default value:
> ```yaml
> {}
> ```

Optional extra labels for pod.
#### **podAnnotations** ~ `object`
> Default value:
> ```yaml
> {}
> ```

Optional extra annotations for pod.
#### **volumes** ~ `array`
> Default value:
> ```yaml
> []
> ```

Optional extra volumes. Useful for mounting custom root CAs.  
  
For example:

```yaml
volumes:
- name: root-ca
  secret:
    secretName: root-cert
```
#### **volumeMounts** ~ `array`
> Default value:
> ```yaml
> []
> ```

Optional extra volume mounts. Useful for mounting custom root CAs.  
  
For example:

```yaml
volumeMounts:
- name: root-ca
  mountPath: /etc/tls
```
#### **resources** ~ `object`
> Default value:
> ```yaml
> {}
> ```

Kubernetes [pod resources](https://kubernetes.io/docs/concepts/configuration/manage-resources-containers/).  
  
For example:

```yaml
resources:
  limits:
    cpu: 100m
    memory: 128Mi
  requests:
    cpu: 100m
    memory: 128Mi
```
#### **securityContext.allowPrivilegeEscalation** ~ `bool`
> Default value:
> ```yaml
> false
> ```
#### **securityContext.readOnlyRootFilesystem** ~ `bool`
> Default value:
> ```yaml
> true
> ```
#### **securityContext.runAsNonRoot** ~ `bool`
> Default value:
> ```yaml
> true
> ```
#### **securityContext.capabilities.drop[0]** ~ `string`
> Default value:
> ```yaml
> ALL
> ```
#### **affinity** ~ `object`
> Default value:
> ```yaml
> {}
> ```

Expects input structure as per [specification](https://kubernetes.io/docs/reference/generated/kubernetes-api/v1.11/#affinity-v1-core).  
  
For example:

```yaml
affinity:
  nodeAffinity:
   requiredDuringSchedulingIgnoredDuringExecution:
     nodeSelectorTerms:
     - matchExpressions:
       - key: foo.bar.com/role
         operator: In
         values:
         - master
```
#### **tolerations** ~ `array`
> Default value:
> ```yaml
> []
> ```

Expects input structure as per [specification](https://kubernetes.io/docs/reference/generated/kubernetes-api/v1.11/#toleration-v1-core).  
  
For example:

```yaml
tolerations:
- key: foo.bar.com/role
  operator: Equal
  value: master
  effect: NoSchedule
```
#### **topologySpreadConstraints** ~ `array`
> Default value:
> ```yaml
> []
> ```

List of Kubernetes TopologySpreadConstraints. For more information, see [TopologySpreadConstraint v1 core](https://kubernetes.io/docs/reference/generated/kubernetes-api/v1.27/#topologyspreadconstraint-v1-core).  
For example:

```yaml
topologySpreadConstraints:
- maxSkew: 2
  topologyKey: topology.kubernetes.io/zone
  whenUnsatisfiable: ScheduleAnyway
  labelSelector:
    matchLabels:
      app.kubernetes.io/name: cert-manager-istio-csr
      app.kubernetes.io/instance: istio-csr
```
#### **nodeSelector** ~ `object`
> Default value:
> ```yaml
> kubernetes.io/os: linux
> ```

Kubernetes node selector: node labels for pod assignment.

#### **commonLabels** ~ `object`
> Default value:
> ```yaml
> {}
> ```

Labels to apply to all resources.
#### **extraObjects** ~ `array`
> Default value:
> ```yaml
> []
> ```

Create resources alongside installing istio-csr, via Helm values. Can accept an array of YAML-formatted resources. Each array entry can include multiple YAML documents, separated by '---'.  
  
For example:

```yaml
extraObjects:
  - |
    apiVersion: v1
    kind: ConfigMap
    metadata:
      name: '{{ template "cert-manager-istio-csr.fullname" . }}-extra-configmap'
```

<!-- /AUTO-GENERATED --><|MERGE_RESOLUTION|>--- conflicted
+++ resolved
@@ -351,10 +351,7 @@
 > 1h
 > ```
 
-<<<<<<< HEAD
-Maximum validity duration that can be requested for a certificate. istio-csr will request a duration of the smaller of this value, and that of the incoming gRPC CSR.
-Based on NIST 800-204A recommendations (SM-DR13).
-https://nvlpubs.nist.gov/nistpubs/SpecialPublications/NIST.SP.800-204A.pdf
+Maximum validity duration that can be requested for a certificate. istio-csr will request a duration of the smaller of this value, and that of the incoming gRPC CSR. Based on [NIST 800-204A recommendations (SM-DR13)](https://nvlpubs.nist.gov/nistpubs/SpecialPublications/NIST.SP.800-204A.pdf).
 #### **app.server.certificateDuration** ~ `number`
 > Default value:
 > ```yaml
@@ -362,9 +359,6 @@
 > ```
 
 Custom validity duration for a certificate. istio-csr will overwrite a duration of the incoming gRPC CSR.
-=======
-Maximum validity duration that can be requested for a certificate. istio-csr will request a duration of the smaller of this value, and that of the incoming gRPC CSR. Based on [NIST 800-204A recommendations (SM-DR13)](https://nvlpubs.nist.gov/nistpubs/SpecialPublications/NIST.SP.800-204A.pdf).
->>>>>>> f4617a4d
 #### **app.server.serving.address** ~ `string`
 > Default value:
 > ```yaml
